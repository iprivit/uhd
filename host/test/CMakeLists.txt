#
# Copyright 2010 Ettus Research LLC
#
# This program is free software: you can redistribute it and/or modify
# it under the terms of the GNU General Public License as published by
# the Free Software Foundation, either version 3 of the License, or
# (at your option) any later version.
#
# This program is distributed in the hope that it will be useful,
# but WITHOUT ANY WARRANTY; without even the implied warranty of
# MERCHANTABILITY or FITNESS FOR A PARTICULAR PURPOSE.  See the
# GNU General Public License for more details.
#
# You should have received a copy of the GNU General Public License
# along with this program.  If not, see <http://www.gnu.org/licenses/>.
#

########################################################################
# unit test suite
########################################################################
ADD_EXECUTABLE(main_test
    main_test.cpp
    addr_test.cpp
    buffer_test.cpp
    byteswap_test.cpp
    convert_types_test.cpp
    dict_test.cpp
    error_test.cpp
    gain_group_test.cpp
<<<<<<< HEAD
=======
    subdev_spec_test.cpp
>>>>>>> 9e419c7b
    tune_helper_test.cpp
    vrt_test.cpp
    warning_test.cpp
    wax_test.cpp
)
TARGET_LINK_LIBRARIES(main_test uhd)
ADD_TEST(test main_test)

########################################################################
# demo of a loadable module
########################################################################
ADD_LIBRARY(module_test MODULE module_test.cpp)<|MERGE_RESOLUTION|>--- conflicted
+++ resolved
@@ -27,10 +27,7 @@
     dict_test.cpp
     error_test.cpp
     gain_group_test.cpp
-<<<<<<< HEAD
-=======
     subdev_spec_test.cpp
->>>>>>> 9e419c7b
     tune_helper_test.cpp
     vrt_test.cpp
     warning_test.cpp
