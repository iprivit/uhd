--- conflicted
+++ resolved
@@ -213,7 +213,6 @@
      */
     virtual time_spec_t get_time_last_pps() = 0;
 
-<<<<<<< HEAD
     /*! Returns the list of GPIO banks that are associated with this radio.
      *
      * \returns list of GPIO bank names
@@ -258,7 +257,7 @@
      * \return the value set for this attribute
      */
     virtual uint32_t get_gpio_attr(const std::string &bank, const std::string &attr) = 0;
-=======
+
     /*!
      * Get a list of possible LO stage names
      * \param chan the channel index 0 to N-1
@@ -389,7 +388,6 @@
      * \return a vector of strings for possible settings
      */
     virtual std::vector<std::string> get_clock_sources() = 0;
->>>>>>> f3cabe9f
 
     /*! Given a frontend name, return the channel mapping.
      *
