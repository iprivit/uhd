//
// Copyright 2010-2012,2014-2015 Ettus Research LLC
// Copyright 2018 Ettus Research, a National Instruments Company
//
// SPDX-License-Identifier: GPL-3.0-or-later
//

#ifndef INCLUDED_UHD_USRP_MULTI_USRP_HPP
#define INCLUDED_UHD_USRP_MULTI_USRP_HPP

//define API capabilities for compile time detection of new features
#define UHD_USRP_MULTI_USRP_REF_SOURCES_API
#define UHD_USRP_MULTI_USRP_GET_RATES_API
#define UHD_USRP_MULTI_USRP_FRONTEND_CAL_API
#define UHD_USRP_MULTI_USRP_FRONTEND_IQ_AUTO_API
#define UHD_USRP_MULTI_USRP_COMMAND_TIME_API
#define UHD_USRP_MULTI_USRP_BW_RANGE_API
#define UHD_USRP_MULTI_USRP_USER_REGS_API
#define UHD_USRP_MULTI_USRP_GET_USRP_INFO_API
#define UHD_USRP_MULTI_USRP_NORMALIZED_GAIN
#define UHD_USRP_MULTI_USRP_GPIO_API
#define UHD_USRP_MULTI_USRP_REGISTER_API
#define UHD_USRP_MULTI_USRP_FILTER_API
#define UHD_USRP_MULTI_USRP_LO_CONFIG_API

#include <uhd/config.hpp>
#include <uhd/device.hpp>
#include <uhd/device3.hpp>
#include <uhd/deprecated.hpp>
#include <uhd/types/ranges.hpp>
#include <uhd/types/stream_cmd.hpp>
#include <uhd/types/tune_request.hpp>
#include <uhd/types/tune_result.hpp>
#include <uhd/types/sensors.hpp>
#include <uhd/types/filters.hpp>
#include <uhd/usrp/subdev_spec.hpp>
#include <uhd/usrp/dboard_iface.hpp>
#include <boost/shared_ptr.hpp>
#include <boost/utility.hpp>
#include <complex>
#include <string>
#include <vector>

namespace uhd {
    class device3;

    namespace usrp{

/*!
 * The Multi-USRP device class:
 *
 * This class facilitates ease-of-use for most use-case scenarios.
 * The wrapper provides convenience functions to tune the devices,
 * set the dboard gains, antennas, filters, and other properties.
 * This class can be used to interface with a single USRP with
 * one or more channels, or multiple USRPs in a homogeneous setup.
 * All members take an optional parameter for board number or channel number.
 * In the single device, single channel case, these parameters can be unspecified.
 *
 * When using a single device with multiple channels:
 *  - Channel mapping is determined by the frontend specifications
 *  - All channels share a common RX sample rate
 *  - All channels share a common TX sample rate
 *
 * When using multiple devices in a configuration:
 *  - Channel mapping is determined by the device address arguments
 *  - All boards share a common RX sample rate
 *  - All boards share a common TX sample rate
 *  - All boards share a common RX frontend specification size
 *  - All boards share a common TX frontend specification size
 *  - All boards must have synchronized times (see the set_time_*() calls)
 *
 * Example to setup channel mapping for multiple devices:
 * <pre>
 *
 * //create a multi_usrp with two boards in the configuration
 * device_addr_t dev_addr;
 * dev_addr["addr0"] = "192.168.10.2"
 * dev_addr["addr1"] = "192.168.10.3";
 * multi_usrp::sptr dev = multi_usrp::make(dev_addr);
 *
 * //set the board on 10.2 to use the A RX frontend (RX channel 0)
 * dev->set_rx_subdev_spec("A:A", 0);
 *
 * //set the board on 10.3 to use the B RX frontend (RX channel 1)
 * dev->set_rx_subdev_spec("A:B", 1);
 *
 * //set both boards to use the AB TX frontend (TX channels 0 and 1)
 * dev->set_tx_subdev_spec("A:AB", multi_usrp::ALL_MBOARDS);
 *
 * //now that all the channels are mapped, continue with configuration...
 *
 * </pre>
 */
class UHD_API multi_usrp : boost::noncopyable{
public:
    typedef boost::shared_ptr<multi_usrp> sptr;

    virtual ~multi_usrp(void) = 0;

    //! A wildcard motherboard index
    static const size_t ALL_MBOARDS = size_t(~0);

    //! A wildcard channel index
    static const size_t ALL_CHANS = size_t(~0);

    //! A wildcard gain element name
    static const std::string ALL_GAINS;

    //! A wildcard LO stage name
    static const std::string ALL_LOS;

    /*!
     * Make a new multi usrp from the device address.
     * \param dev_addr the device address
     * \return a new single usrp object
     * \throws uhd::key_error no device found
     * \throws uhd::index_error fewer devices found than expected
     */
    static sptr make(const device_addr_t &dev_addr);

    /*!
     * Get the underlying device object.
     * This is needed to get access to the streaming API and properties.
     * \return the device object within this USRP
     */
    virtual device::sptr get_device(void) = 0;

    /*! Returns true if this is a generation-3 device.
     */
    virtual bool is_device3(void) = 0;

    /*!
     * Get the underlying device3 object. Only works for generation-3 (or later) devices.
     *
     * This is needed to get access to the streaming API and properties.
     *
     * \return The uhd::device3 object for this USRP.
     * \throws uhd::type_error if this device is not actually a generation-3 device.
     */
<<<<<<< HEAD
    virtual device3::sptr get_device3(void) = 0;
=======
    virtual boost::shared_ptr<uhd::device3> get_device3(void) = 0;
>>>>>>> e7511ac0

    //! Convenience method to get a RX streamer. See also uhd::device::get_rx_stream().
    virtual rx_streamer::sptr get_rx_stream(const stream_args_t &args) = 0;

    //! Convenience method to get a TX streamer. See also uhd::device::get_rx_stream().
    virtual tx_streamer::sptr get_tx_stream(const stream_args_t &args) = 0;

    /*!
     * Returns identifying information about this USRP's configuration.
     * Returns motherboard ID, name, and serial.
     * Returns daughterboard RX ID, subdev name and spec, serial, and antenna.
     * \param chan channel index 0 to N-1
     * \return RX info
     */
    virtual dict<std::string, std::string> get_usrp_rx_info(size_t chan = 0) = 0;

    /*!
     * Returns identifying information about this USRP's configuration.
     * Returns motherboard ID, name, and serial.
     * Returns daughterboard TX ID, subdev name and spec, serial, and antenna.
     * \param chan channel index 0 to N-1
     * \return TX info
     */
     virtual dict<std::string, std::string> get_usrp_tx_info(size_t chan = 0) = 0;

    /*******************************************************************
     * Mboard methods
     ******************************************************************/

    /*!
     * Set the master clock rate.
     *
     * What exactly this changes is device-dependent, but it will always
     * affect the rate at which the ADC/DAC is running.
     *
     * Like tuning receive or transmit frequencies, this call will do a best
     * effort to change the master clock rate. The device will coerce to the
     * closest clock rate available, and on many devices won't actually change
     * anything at all. Call get_master_clock_rate() to see which rate was
     * actually applied.
     *
     * Note that changing this value during streaming is not recommended and
     * can have random side effects.
     *
     * If the device has an 'auto clock rate' setting (e.g. B200, see also
     * \ref b200_auto_mcr), calling this function will disable the automatic
     * clock rate selection, and the clock rate will be fixed to \p rate.
     *
     * \param rate the new master clock rate in Hz
     * \param mboard the motherboard index 0 to M-1
     */
    virtual void set_master_clock_rate(double rate, size_t mboard = ALL_MBOARDS) = 0;

    /*!
     * Get the master clock rate.
     * \param mboard the motherboard index 0 to M-1
     * \return the master clock rate in Hz.
     */
    virtual double get_master_clock_rate(size_t mboard = 0) = 0;

    /*! Return the range within which the master clock rate can be set for this
     *  session
     *
     * Note that many USRPs do not actually support setting the master clock
     * rate during a running session. In this case, the range will consist of
     * a single value, which is the current master clock rate.
     * Values from this range are valid/sensible inputs to
     * set_master_clock_rate(), although keep in mind that the latter coerces.
     *
     * Examples:
     * - The B200 series' master clock rate can be changed at runtime and
     *   will report the true range of supported values
     * - The X300 series has _two_ discrete options for the clock rate, but will
     *   always return the clock rate which the USRP was initialized to because
     *   it cannot be changed at runtime
     * - The N200 series does not have a configurable clock rate, and will
     *   always return the same single value as a range
     */
    virtual meta_range_t get_master_clock_rate_range(const size_t mboard = 0) = 0;

    /*!
     * Get a printable summary for this USRP configuration.
     * \return a printable string
     */
    virtual std::string get_pp_string(void) = 0;

    /*!
     * Get canonical name for this USRP motherboard.
     * \param mboard which motherboard to query
     * \return a string representing the name
     */
    virtual std::string get_mboard_name(size_t mboard = 0) = 0;

    /*!
     * Get the current time in the usrp time registers.
     * \param mboard which motherboard to query
     * \return a timespec representing current usrp time
     */
    virtual time_spec_t get_time_now(size_t mboard = 0) = 0;

    /*!
     * Get the time when the last pps pulse occurred.
     * \param mboard which motherboard to query
     * \return a timespec representing the last pps
     */
    virtual time_spec_t get_time_last_pps(size_t mboard = 0) = 0;

    /*!
     * Sets the time registers on the usrp immediately.
     *
     * If only one MIMO master is present in your configuration, set_time_now is
     * safe to use because the slave's time automatically follows the master's time.
     * Otherwise, this call cannot set the time synchronously across multiple devices.
     * Please use the set_time_next_pps or set_time_unknown_pps calls with a PPS signal.
     *
     * \param time_spec the time to latch into the usrp device
     * \param mboard the motherboard index 0 to M-1
     */
    virtual void set_time_now(const time_spec_t &time_spec, size_t mboard = ALL_MBOARDS) = 0;

    /*!
     * Set the time registers on the usrp at the next pps tick.
     * The values will not be latched in until the pulse occurs.
     * It is recommended that the user sleep(1) after calling to ensure
     * that the time registers will be in a known state prior to use.
     *
     * Note: Because this call sets the time on the "next" pps,
     * the seconds in the time spec should be current seconds + 1.
     *
     * \param time_spec the time to latch into the usrp device
     * \param mboard the motherboard index 0 to M-1
     */
    virtual void set_time_next_pps(const time_spec_t &time_spec, size_t mboard = ALL_MBOARDS) = 0;

    /*!
     * Synchronize the times across all motherboards in this configuration.
     * Use this method to sync the times when the edge of the PPS is unknown.
     *
     * Ex: Host machine is not attached to serial port of GPSDO
     * and can therefore not query the GPSDO for the PPS edge.
     *
     * This is a 2-step process, and will take at most 2 seconds to complete.
     * Upon completion, the times will be synchronized to the time provided.
     *
     * - Step1: wait for the last pps time to transition to catch the edge
     * - Step2: set the time at the next pps (synchronous for all boards)
     *
     * \param time_spec the time to latch at the next pps after catching the edge
     */
    virtual void set_time_unknown_pps(const time_spec_t &time_spec) = 0;

    /*!
     * Are the times across all motherboards in this configuration synchronized?
     * Checks that all time registers are approximately close but not exact,
     * given that the RTT may varying for a control packet transaction.
     * \return true when all motherboards time registers are in sync
     */
    virtual bool get_time_synchronized(void) = 0;

    /*!
     * Set the time at which the control commands will take effect.
     *
     * A timed command will back-pressure all subsequent timed commands,
     * assuming that the subsequent commands occur within the time-window.
     * If the time spec is late, the command will be activated upon arrival.
     *
     * \param time_spec the time at which the next command will activate
     * \param mboard which motherboard to set the config
     */
    virtual void set_command_time(const uhd::time_spec_t &time_spec, size_t mboard = ALL_MBOARDS) = 0;

    /*!
     * Clear the command time so future commands are sent ASAP.
     *
     * \param mboard which motherboard to set the config
     */
    virtual void clear_command_time(size_t mboard = ALL_MBOARDS) = 0;

    /*!
     * Issue a stream command to the usrp device.
     * This tells the usrp to send samples into the host.
     * See the documentation for stream_cmd_t for more info.
     *
     * With multiple devices, the first stream command in a chain of commands
     * should have a time spec in the near future and stream_now = false;
     * to ensure that the packets can be aligned by their time specs.
     *
     * \param stream_cmd the stream command to issue
     * \param chan the channel index 0 to N-1
     */
    virtual void issue_stream_cmd(const stream_cmd_t &stream_cmd, size_t chan = ALL_CHANS) = 0;

    /*!
     * Set the clock configuration for the usrp device.
     * DEPRECATED in favor of set time and clock source calls.
     * This tells the usrp how to get a 10MHz reference and PPS clock.
     * See the documentation for clock_config_t for more info.
     * \param clock_config the clock configuration to set
     * \param mboard which motherboard to set the config
     */
    virtual void set_clock_config(const clock_config_t &clock_config, size_t mboard = ALL_MBOARDS) = 0;

    /*!
     * Set the time source for the usrp device.
     * This sets the method of time synchronization,
     * typically a pulse per second or an encoded time.
     * Typical options for source: external, MIMO.
     * \param source a string representing the time source
     * \param mboard which motherboard to set the config
     */
    virtual void set_time_source(const std::string &source, const size_t mboard = ALL_MBOARDS) = 0;

    /*!
     * Get the currently set time source.
     * \param mboard which motherboard to get the config
     * \return the string representing the time source
     */
    virtual std::string get_time_source(const size_t mboard) = 0;

    /*!
     * Get a list of possible time sources.
     * \param mboard which motherboard to get the list
     * \return a vector of strings for possible settings
     */
    virtual std::vector<std::string> get_time_sources(const size_t mboard) = 0;

    /*!
     * Set the clock source for the usrp device.
     * This sets the source for a 10 MHz reference clock.
     * Typical options for source: internal, external, MIMO.
     * \param source a string representing the clock source
     * \param mboard which motherboard to set the config
     */
    virtual void set_clock_source(const std::string &source, const size_t mboard = ALL_MBOARDS) = 0;

    /*!
     * Get the currently set clock source.
     * \param mboard which motherboard to get the config
     * \return the string representing the clock source
     */
    virtual std::string get_clock_source(const size_t mboard) = 0;

    /*!
     * Get a list of possible clock sources.
     * \param mboard which motherboard to get the list
     * \return a vector of strings for possible settings
     */
    virtual std::vector<std::string> get_clock_sources(const size_t mboard) = 0;

    /*!
     * Send the clock source to an output connector.
     * This call is only applicable on devices with reference outputs.
     * By default, the reference output will be enabled for ease of use.
     * This call may be used to enable or disable the output.
     * \param enb true to output the clock source.
     * \param mboard which motherboard to set
     */
    virtual void set_clock_source_out(const bool enb, const size_t mboard = ALL_MBOARDS) = 0;

    /*!
     * Send the time source to an output connector.
     * This call is only applicable on devices with PPS outputs.
     * By default, the PPS output will be enabled for ease of use.
     * This call may be used to enable or disable the output.
     * \param enb true to output the time source.
     * \param mboard which motherboard to set
     */
    virtual void set_time_source_out(const bool enb, const size_t mboard = ALL_MBOARDS) = 0;

    /*!
     * Get the number of USRP motherboards in this configuration.
     */
    virtual size_t get_num_mboards(void) = 0;

    /*!
     * Get a motherboard sensor value.
     * \param name the name of the sensor
     * \param mboard the motherboard index 0 to M-1
     * \return a sensor value object
     */
    virtual sensor_value_t get_mboard_sensor(const std::string &name, size_t mboard = 0) = 0;

    /*!
     * Get a list of possible motherboard sensor names.
     * \param mboard the motherboard index 0 to M-1
     * \return a vector of sensor names
     */
    virtual std::vector<std::string> get_mboard_sensor_names(size_t mboard = 0) = 0;

    /*!
     * Perform write on the user configuration register bus. These only exist if
     * the user has implemented custom setting registers in the device FPGA.
     * \param addr 8-bit register address
     * \param data 32-bit register value
     * \param mboard which motherboard to set the user register
     */
    virtual void set_user_register(const uint8_t addr, const uint32_t data, size_t mboard = ALL_MBOARDS) = 0;

    /*******************************************************************
     * RX methods
     ******************************************************************/
    /*!
     * Set the RX frontend specification:
     * The subdev spec maps a physical part of a daughter-board to a channel number.
     * Set the subdev spec before calling into any methods with a channel number.
     * The subdev spec must be the same size across all motherboards.
     * \param spec the new frontend specification
     * \param mboard the motherboard index 0 to M-1
     */
    virtual void set_rx_subdev_spec(const uhd::usrp::subdev_spec_t &spec, size_t mboard = ALL_MBOARDS) = 0;

    /*!
     * Get the RX frontend specification.
     * \param mboard the motherboard index 0 to M-1
     * \return the frontend specification in use
     */
    virtual uhd::usrp::subdev_spec_t get_rx_subdev_spec(size_t mboard = 0) = 0;

    /*!
     * Get the number of RX channels in this configuration.
     * This is the number of USRPs times the number of RX channels per board,
     * where the number of RX channels per board is homogeneous among all USRPs.
     */
    virtual size_t get_rx_num_channels(void) = 0;

    /*!
     * Get the name of the RX frontend.
     * \param chan the channel index 0 to N-1
     * \return the frontend name
     */
    virtual std::string get_rx_subdev_name(size_t chan = 0) = 0;

    /*!
     * Set the RX sample rate.
     * \param rate the rate in Sps
     * \param chan the channel index 0 to N-1
     */
    virtual void set_rx_rate(double rate, size_t chan = ALL_CHANS) = 0;

    /*!
     * Gets the RX sample rate.
     * \param chan the channel index 0 to N-1
     * \return the rate in Sps
     */
    virtual double get_rx_rate(size_t chan = 0) = 0;

    /*!
     * Get a range of possible RX rates.
     * \param chan the channel index 0 to N-1
     * \return the meta range of rates
     */
    virtual meta_range_t get_rx_rates(size_t chan = 0) = 0;

    /*!
     * Set the RX center frequency.
     * \param tune_request tune request instructions
     * \param chan the channel index 0 to N-1
     * \return a tune result object
     */
    virtual tune_result_t set_rx_freq(
        const tune_request_t &tune_request, size_t chan = 0
    ) = 0;

    /*!
     * Get the RX center frequency.
     * \param chan the channel index 0 to N-1
     * \return the frequency in Hz
     */
    virtual double get_rx_freq(size_t chan = 0) = 0;

    /*!
     * Get the RX center frequency range.
     * This range includes the overall tunable range of the RX chain,
     * including frontend chain and digital down conversion chain.
     * This tunable limit does not include the baseband bandwidth;
     * users should assume that the actual range is +/- samp_rate/2.
     * \param chan the channel index 0 to N-1
     * \return a frequency range object
     */
    virtual freq_range_t get_rx_freq_range(size_t chan = 0) = 0;

    /*!
     * Get the center frequency range of the RF frontend.
     * \param chan the channel index 0 to N-1
     * \return a frequency range object
     */
    virtual freq_range_t get_fe_rx_freq_range(size_t chan = 0) = 0;

    /**************************************************************************
     * LO controls
     *************************************************************************/
    /*! Get a list of possible LO stage names
     *
     * Example: On the TwinRX, this will return "LO1", "LO2". These names can
     * are used in other LO-related API calls, so this function can be used for
     * automatically enumerating LO stages.
     * An empty return value doesn't mean there are no LOs, it means that this
     * radio does not have an LO API implemented, and typically means the LOs
     * have no direct way of being controlled other than setting the frequency.
     *
     * \param chan the channel index 0 to N-1
     * \return a vector of strings for possible LO names, or an empty list of
     *         this doesn't apply (i.e. there are no controllable LO stages)
     */
    virtual std::vector<std::string> get_rx_lo_names(size_t chan = 0) = 0;

    /*! Set the LO source for the USRP device.
     *
     * For USRPs that support selectable LO sources, this function allows
     * switching between them. Typical options for source: internal, external.
     *
     * \param src a string representing the LO source
     * \param name the name of the LO stage to update. If the wildcard value
     *             ALL_LOS is used, the setting will be applied to all LOs on
     *             this channel.
     * \param chan the channel index 0 to N-1
     */
    virtual void set_rx_lo_source(
            const std::string &src,
            const std::string &name = ALL_LOS,
            size_t chan = 0
    ) = 0;

    /*! Get the currently selected LO source.
     *
     * Channels without controllable LO sources will always return "internal".
     *
     * \param name the name of the LO stage to query
     * \param chan the channel index 0 to N-1
     * \return the configured LO source
     */
    virtual const std::string get_rx_lo_source(
            const std::string &name = ALL_LOS,
            size_t chan = 0
    ) = 0;

    /*!  Get a list of possible LO sources.
     *
     * Channels which do not have controllable LO sources will return
     * "internal". Typical values are "internal" and "external", although the
     * TwinRX has more options, such as "companion". These options are device-
     * specific.
     *
     * \param name the name of the LO stage to query
     * \param chan the channel index 0 to N-1
     * \return a vector of strings for possible settings
     */
    virtual std::vector<std::string> get_rx_lo_sources(
            const std::string &name = ALL_LOS,
            size_t chan = 0
    ) = 0;

    /*! Set whether the LO used by the device is exported
     *
     * For USRPs that support exportable LOs, this function
     * configures if the LO used by chan is exported or not.
     *
     * \param enabled if true then export the LO
     * \param name the name of the LO stage to update
     * \param chan the channel index 0 to N-1 for the source channel
     * \throws uhd::runtime_error if LO exporting is not enabled
     */
    virtual void set_rx_lo_export_enabled(
            bool enabled,
            const std::string &name = ALL_LOS,
            size_t chan = 0
    ) = 0;

    /*!  Returns true if the currently selected LO is being exported.
     *
     * \param name the name of the LO stage to query
     * \param chan the channel index 0 to N-1
     */
    virtual bool get_rx_lo_export_enabled(
            const std::string &name = ALL_LOS,
            size_t chan = 0
    ) = 0;

    /*! Set the RX LO frequency (Advanced).
     *
     * The actual behaviour is device-specific. However, as a rule of thumb,
     * this will coerce the underlying driver into some state. Typical
     * situations include:
     * - LOs are internal, and this function is called to pin an LO to a
     *   certain value. This can force the driver to pick different IFs for
     *   different stages, and there may be situations where this behaviour
     *   can be used to reduce spurs in specific bands.
     * - LOs are external. In this case, this function is used to notify UHD
     *   what the actual value of an externally provided LO is. The only time
     *   when calling this function is necessary is when the LO source is set
     *   to external, but the external LO can't be tuned to the exact value
     *   required by UHD to achieve a certain center frequency. In this case,
     *   calling set_rx_lo_freq() will let UHD know that the LO is not the
     *   expected value, and it's possible that UHD will find other ways to
     *   compensate for the LO offset.
     *
     * \param freq the frequency to set the LO to
     * \param name the name of the LO stage to update
     * \param chan the channel index 0 to N-1
     * \return a coerced LO frequency
     */
    virtual double set_rx_lo_freq(
            double freq,
            const std::string &name,
            size_t chan = 0
    ) = 0;

    /*!  Get the current RX LO frequency (Advanced).
     *
     * If the channel does not have independently configurable LOs
     * the current rf frequency will be returned. See also set_rx_lo_freq() for
     * more information.
     *
     * \param name the name of the LO stage to query
     * \param chan the channel index 0 to N-1
     * \return the configured LO frequency
     */
    virtual double get_rx_lo_freq(
            const std::string &name,
            size_t chan = 0
    ) = 0;

    /*!  Get the LO frequency range of the RX LO.
     *
     * If the channel does not have independently configurable LOs
     * the rf frequency range will be returned.
     *
     * \param name the name of the LO stage to query
     * \param chan the channel index 0 to N-1
     * \return a frequency range object
     */
    virtual freq_range_t get_rx_lo_freq_range(
            const std::string &name,
            size_t chan = 0
    ) = 0;

    /*! Get a list of possible TX LO stage names
     *
     * See also get_rx_lo_names().
     *
     * An empty return value doesn't mean there are no LOs, it means that this
     * radio does not have an LO API implemented, and typically means the LOs
     * have no direct way of being controlled other than setting the frequency.
     *
     * \param chan the channel index 0 to N-1
     * \return a vector of strings for possible LO names, or an empty list of
     *         this doesn't apply (i.e. there are no controllable LO stages)
     */
    virtual std::vector<std::string> get_tx_lo_names(size_t chan = 0) = 0;

    /*! Set the TX LO source for the USRP device.
     *
     * For USRPs that support selectable LO sources, this function allows
     * switching between them. Typical options for source: internal, external.
     *
     * \param src a string representing the LO source
     * \param name the name of the LO stage to update. If the wildcard value
     *             ALL_LOS is used, the setting will be applied to all LOs on
     *             this channel.
     * \param chan the channel index 0 to N-1
     */
    virtual void set_tx_lo_source(
            const std::string &src,
            const std::string &name = ALL_LOS,
            const size_t chan = 0
    ) = 0;

    /*! Get the currently selected TX LO source.
     *
     * Channels without controllable LO sources will always return "internal".
     *
     * \param name the name of the LO stage to query
     * \param chan the channel index 0 to N-1
     * \return the configured LO source
     */
    virtual const std::string get_tx_lo_source(
            const std::string &name = ALL_LOS,
            const size_t chan = 0
    ) = 0;

    /*! Get a list of possible LO sources.
     *
     * Channels which do not have controllable LO sources will return
     * "internal". Typical values are "internal" and "external".
     * These options are device-specific.
     *
     * \param name the name of the LO stage to query
     * \param chan the channel index 0 to N-1
     * \return a vector of strings for possible settings
     */
    virtual std::vector<std::string> get_tx_lo_sources(
            const std::string &name = ALL_LOS,
            const size_t chan = 0
    ) = 0;

    /*! Set whether the TX LO used by the device is exported
     *
     * For USRPs that support exportable LOs, this function
     * configures if the LO used by chan is exported or not.
     *
     * \param enabled if true then export the LO
     * \param name the name of the LO stage to update
     * \param chan the channel index 0 to N-1 for the source channel
     * \throws uhd::runtime_error if LO exporting is not enabled
     */
    virtual void set_tx_lo_export_enabled(
            const bool enabled,
            const std::string &name = ALL_LOS,
            const size_t chan = 0
    ) = 0;

    /*!  Returns true if the currently selected LO is being exported.
     *
     * \param name the name of the LO stage to query
     * \param chan the channel index 0 to N-1
     */
    virtual bool get_tx_lo_export_enabled(
            const std::string &name = ALL_LOS,
            const size_t chan = 0
    ) = 0;

    /*! Set the TX LO frequency (Advanced).
     *
     * The actual behaviour is device-specific. However, as a rule of thumb,
     * this will coerce the underlying driver into some state. Typical
     * situations include:
     * - LOs are internal, and this function is called to pin an LO to a
     *   certain value. This can force the driver to pick different IFs for
     *   different stages, and there may be situations where this behaviour
     *   can be used to reduce spurs in specific bands.
     * - LOs are external. In this case, this function is used to notify UHD
     *   what the actual value of an externally provided LO is. The only time
     *   when calling this function is necessary is when the LO source is set
     *   to external, but the external LO can't be tuned to the exact value
     *   required by UHD to achieve a certain center frequency. In this case,
     *   calling set_tx_lo_freq() will let UHD know that the LO is not the
     *   expected value, and it's possible that UHD will find other ways to
     *   compensate for the LO offset.
     *
     * \param freq the frequency to set the LO to
     * \param name the name of the LO stage to update
     * \param chan the channel index 0 to N-1
     * \return a coerced LO frequency
     */
    virtual double set_tx_lo_freq(
            const double freq,
            const std::string &name,
            const size_t chan=0
    ) = 0;

    /*!  Get the current TX LO frequency (Advanced).
     *
     * If the channel does not have independently configurable LOs
     * the current rf frequency will be returned. See also set_tx_lo_freq() for
     * more information.
     *
     * \param name the name of the LO stage to query
     * \param chan the channel index 0 to N-1
     * \return the configured LO frequency
     */
    virtual double get_tx_lo_freq(
            const std::string &name,
            const size_t chan=0
    ) = 0;

    /*!  Get the LO frequency range of the TX LO.
     *
     * If the channel does not have independently configurable LOs
     * the rf frequency range will be returned.
     *
     * \param name the name of the LO stage to query
     * \param chan the channel index 0 to N-1
     * \return a frequency range object
     */
    virtual freq_range_t get_tx_lo_freq_range(
            const std::string &name,
            const size_t chan=0
    ) = 0;

    /**************************************************************************
     * Gain controls
     *************************************************************************/
    /*!
     * Set the RX gain value for the specified gain element.
     * For an empty name, distribute across all gain elements.
     * \param gain the gain in dB
     * \param name the name of the gain element
     * \param chan the channel index 0 to N-1
     */
    virtual void set_rx_gain(double gain, const std::string &name, size_t chan = 0) = 0;

    /*! Get a list of possible RX gain profile options
     *
     * Example: On the TwinRX, this will return "low-noise", "low-distortion" or "default".
     * These names can be used in gain-profile related API called.
     * An empty return value doesn't mean there are no profile options, it means that
     * this radio does not have any gain profiles implemented, and typically means
     * there is only one default profile of set gain
     *
     * \param chan the channel index 0 to N-1
     * \return a vector of strings for possible gain profile options, or an empty list of
     *         this doesn't apply.
     */
    virtual std::vector<std::string> get_rx_gain_profile_names(const size_t chan = 0) = 0;

    /*!
     * Set the RX gain profile.
     * \param profile the profile string option
     * \param chan the channel index 0 to N-1
     */
    virtual void set_rx_gain_profile(const std::string& profile, const size_t chan = 0) = 0;

    /*!
     * Get the RX gain profile.
     * \param chan the channel index 0 to N-1
     * \return a string of current RX gain profile of corresponding channel.
     */
    virtual std::string get_rx_gain_profile(const size_t chan = 0) = 0;

    //! A convenience wrapper for setting overall RX gain
    void set_rx_gain(double gain, size_t chan = 0){
        return this->set_rx_gain(gain, ALL_GAINS, chan);
    }

    /*!
     * Set the normalized RX gain value.
     *
     * The normalized gain is a value in [0, 1], where 0 is the
     * smallest gain value available, and 1 is the largest, independent
     * of the device. In between, gains are linearly interpolated.
     *
     * Check the individual device manual for notes on the gain range.
     *
     * Note that it is not possible to specify a gain name for
     * this function, it will always set the overall gain.
     *
     * \param gain the normalized gain value
     * \param chan the channel index 0 to N-1
     * \throws A uhd::runtime_error if the gain value is outside [0, 1].
     */
    virtual void set_normalized_rx_gain(double gain, size_t chan = 0) = 0;

    /*!
     * Enable or disable the RX AGC module.
     * Once this module is enabled manual gain settings will be ignored.
     * The AGC will start in a default configuration which should be good for most use cases.
     * Device specific configuration parameters can be found in the property tree.
     * \param enable Enable or Disable the AGC
     * \param chan the channel index 0 to N-1
     */
    virtual void set_rx_agc(bool enable, size_t chan = 0) = 0;

    /*!
     * Get the RX gain value for the specified gain element.
     * For an empty name, sum across all gain elements.
     * \param name the name of the gain element
     * \param chan the channel index 0 to N-1
     * \return the gain in dB
     */
    virtual double get_rx_gain(const std::string &name, size_t chan = 0) = 0;

    //! A convenience wrapper for getting overall RX gain
    double get_rx_gain(size_t chan = 0){
        return this->get_rx_gain(ALL_GAINS, chan);
    }

    /*!
     * Return the normalized RX gain value.
     *
     * See set_normalized_rx_gain() for a discussion of normalized
     * gains.
     *
     * \param chan the channel index 0 to N-1
     * \returns The normalized gain (in [0, 1])
     * \throws A uhd::runtime_error if the gain value is outside [0, 1].
     */
    virtual double get_normalized_rx_gain(size_t chan = 0) = 0;

    /*!
     * Get the RX gain range for the specified gain element.
     * For an empty name, calculate the overall gain range.
     * \param name the name of the gain element
     * \param chan the channel index 0 to N-1
     * \return a gain range object
     */
    virtual gain_range_t get_rx_gain_range(const std::string &name, size_t chan = 0) = 0;

    //! A convenience wrapper for getting overall RX gain range
    gain_range_t get_rx_gain_range(size_t chan = 0){
        return this->get_rx_gain_range(ALL_GAINS, chan);
    }

    /*!
     * Get the names of the gain elements in the RX chain.
     * Gain elements are ordered from antenna to FPGA.
     * \param chan the channel index 0 to N-1
     * \return a vector of gain element names
     */
    virtual std::vector<std::string> get_rx_gain_names(size_t chan = 0) = 0;

    /*!
     * Select the RX antenna on the frontend.
     * \param ant the antenna name
     * \param chan the channel index 0 to N-1
     */
    virtual void set_rx_antenna(const std::string &ant, size_t chan = 0) = 0;

    /*!
     * Get the selected RX antenna on the frontend.
     * \param chan the channel index 0 to N-1
     * \return the antenna name
     */
    virtual std::string get_rx_antenna(size_t chan = 0) = 0;

    /*!
     * Get a list of possible RX antennas on the frontend.
     * \param chan the channel index 0 to N-1
     * \return a vector of antenna names
     */
    virtual std::vector<std::string> get_rx_antennas(size_t chan = 0) = 0;

    /*!
     * Set the RX bandwidth on the frontend.
     * \param bandwidth the bandwidth in Hz
     * \param chan the channel index 0 to N-1
     */
    virtual void set_rx_bandwidth(double bandwidth, size_t chan = 0) = 0;

    /*!
     * Get the RX bandwidth on the frontend.
     * \param chan the channel index 0 to N-1
     * \return the bandwidth in Hz
     */
    virtual double get_rx_bandwidth(size_t chan = 0) = 0;

    /*!
     * Get the range of the possible RX bandwidth settings.
     * \param chan the channel index 0 to N-1
     * \return a range of bandwidths in Hz
     */
    virtual meta_range_t get_rx_bandwidth_range(size_t chan = 0) = 0;

    /*!
     * Get the dboard interface object for the RX frontend.
     * The dboard interface gives access to GPIOs, SPI, I2C, low-speed ADC and DAC.
     * Use at your own risk!
     * \param chan the channel index 0 to N-1
     * \return the dboard interface sptr
     */
    virtual dboard_iface::sptr get_rx_dboard_iface(size_t chan = 0) = 0;

    /*!
     * Get an RX frontend sensor value.
     * \param name the name of the sensor
     * \param chan the channel index 0 to N-1
     * \return a sensor value object
     */
    virtual sensor_value_t get_rx_sensor(const std::string &name, size_t chan = 0) = 0;

    /*!
     * Get a list of possible RX frontend sensor names.
     * \param chan the channel index 0 to N-1
     * \return a vector of sensor names
     */
    virtual std::vector<std::string> get_rx_sensor_names(size_t chan = 0) = 0;

    /*!
     * Enable/disable the automatic RX DC offset correction.
     * The automatic correction subtracts out the long-run average.
     *
     * When disabled, the averaging option operation is halted.
     * Once halted, the average value will be held constant
     * until the user re-enables the automatic correction
     * or overrides the value by manually setting the offset.
     *
     * \param enb true to enable automatic DC offset correction
     * \param chan the channel index 0 to N-1
     */
    virtual void set_rx_dc_offset(const bool enb, size_t chan = ALL_CHANS) = 0;

    /*!
     * Set a constant RX DC offset value.
     * The value is complex to control both I and Q.
     * Only set this when automatic correction is disabled.
     * \param offset the dc offset (1.0 is full-scale)
     * \param chan the channel index 0 to N-1
     */
    virtual void set_rx_dc_offset(const std::complex<double> &offset, size_t chan = ALL_CHANS) = 0;

    /*!
     * Enable/disable the automatic IQ imbalance correction.
     *
     * \param enb true to enable automatic IQ balance correction
     * \param chan the channel index 0 to N-1
     */
    virtual void set_rx_iq_balance(const bool enb, size_t chan) = 0;

    /*!
     * Set the RX frontend IQ imbalance correction.
     * Use this to adjust the magnitude and phase of I and Q.
     *
     * \param correction the complex correction (1.0 is full-scale)
     * \param chan the channel index 0 to N-1
     */
    virtual void set_rx_iq_balance(const std::complex<double> &correction, size_t chan = ALL_CHANS) = 0;

    /*******************************************************************
     * TX methods
     ******************************************************************/
    /*!
     * Set the TX frontend specification:
     * The subdev spec maps a physical part of a daughter-board to a channel number.
     * Set the subdev spec before calling into any methods with a channel number.
     * The subdev spec must be the same size across all motherboards.
     * \param spec the new frontend specification
     * \param mboard the motherboard index 0 to M-1
     */
    virtual void set_tx_subdev_spec(const uhd::usrp::subdev_spec_t &spec, size_t mboard = ALL_MBOARDS) = 0;

    /*!
     * Get the TX frontend specification.
     * \param mboard the motherboard index 0 to M-1
     * \return the frontend specification in use
     */
    virtual uhd::usrp::subdev_spec_t get_tx_subdev_spec(size_t mboard = 0) = 0;

    /*!
     * Get the number of TX channels in this configuration.
     * This is the number of USRPs times the number of TX channels per board,
     * where the number of TX channels per board is homogeneous among all USRPs.
     */
    virtual size_t get_tx_num_channels(void) = 0;

    /*!
     * Get the name of the TX frontend.
     * \param chan the channel index 0 to N-1
     * \return the frontend name
     */
    virtual std::string get_tx_subdev_name(size_t chan = 0) = 0;

    /*!
     * Set the TX sample rate.
     * \param rate the rate in Sps
     * \param chan the channel index 0 to N-1
     */
    virtual void set_tx_rate(double rate, size_t chan = ALL_CHANS) = 0;

    /*!
     * Gets the TX sample rate.
     * \param chan the channel index 0 to N-1
     * \return the rate in Sps
     */
    virtual double get_tx_rate(size_t chan = 0) = 0;

    /*!
     * Get a range of possible TX rates.
     * \param chan the channel index 0 to N-1
     * \return the meta range of rates
     */
    virtual meta_range_t get_tx_rates(size_t chan = 0) = 0;

    /*!
     * Set the TX center frequency.
     * \param tune_request tune request instructions
     * \param chan the channel index 0 to N-1
     * \return a tune result object
     */
    virtual tune_result_t set_tx_freq(
        const tune_request_t &tune_request, size_t chan = 0
    ) = 0;

    /*!
     * Get the TX center frequency.
     * \param chan the channel index 0 to N-1
     * \return the frequency in Hz
     */
    virtual double get_tx_freq(size_t chan = 0) = 0;

    /*!
     * Get the TX center frequency range.
     * This range includes the overall tunable range of the TX chain,
     * including frontend chain and digital up conversion chain.
     * This tunable limit does not include the baseband bandwidth;
     * users should assume that the actual range is +/- samp_rate/2.
     * \param chan the channel index 0 to N-1
     * \return a frequency range object
     */
    virtual freq_range_t get_tx_freq_range(size_t chan = 0) = 0;

    /*!
     * Get the center frequency range of the TX frontend.
     * \param chan the channel index 0 to N-1
     * \return a frequency range object
     */
    virtual freq_range_t get_fe_tx_freq_range(size_t chan = 0) = 0;

    /*!
     * Set the TX gain value for the specified gain element.
     * For an empty name, distribute across all gain elements.
     * \param gain the gain in dB
     * \param name the name of the gain element
     * \param chan the channel index 0 to N-1
     */
    virtual void set_tx_gain(double gain, const std::string &name, size_t chan = 0) = 0;

    /*! Get a list of possible TX gain profile options
     *
     * Example: On the N310, this will return "manual" or "default".
     * These names can be used in gain related API called.
     * An empty return value doesn't mean there are no profile options, it means that
     * this radio does not have any gain profiles implemented, and typically means
     * there is only one default profile of set gain
     *
     * \param chan the channel index 0 to N-1
     * \return a vector of strings for possible gain profile options, or an empty list of
     *         this doesn't apply.
     */
    virtual std::vector<std::string> get_tx_gain_profile_names(const size_t chan = 0) = 0;

    /*!
     * Set the TX gain profile.
     * \param profile the profile string option
     * \param chan the channel index 0 to N-1
     */
    virtual void set_tx_gain_profile(const std::string& profile, const size_t chan = 0) = 0;

    /*!
     * Get the TX gain profile.
     * \param chan the channel index 0 to N-1
     * \return a string of current TX gain profile of corresponding channel.
     */
    virtual std::string get_tx_gain_profile(const size_t chan = 0) = 0;

    //! A convenience wrapper for setting overall TX gain
    void set_tx_gain(double gain, size_t chan = 0){
        return this->set_tx_gain(gain, ALL_GAINS, chan);
    }

    /*!
     * Set the normalized TX gain value.
     *
     * See set_normalized_rx_gain() for a discussion on normalized
     * gains.
     *
     * \param gain the normalized gain value
     * \param chan the channel index 0 to N-1
     * \throws A uhd::runtime_error if the gain value is outside [0, 1].
     */
    virtual void set_normalized_tx_gain(double gain, size_t chan = 0) = 0;

    /*!
     * Get the TX gain value for the specified gain element.
     * For an empty name, sum across all gain elements.
     * \param name the name of the gain element
     * \param chan the channel index 0 to N-1
     * \return the gain in dB
     */
    virtual double get_tx_gain(const std::string &name, size_t chan = 0) = 0;

    //! A convenience wrapper for getting overall TX gain
    double get_tx_gain(size_t chan = 0){
        return this->get_tx_gain(ALL_GAINS, chan);
    }

    /*!
     * Return the normalized TX gain value.
     *
     * See set_normalized_rx_gain() for a discussion of normalized
     * gains.
     *
     * \param chan the channel index 0 to N-1
     * \returns The normalized gain (in [0, 1])
     * \throws A uhd::runtime_error if the gain value is outside [0, 1].
     */
    virtual double get_normalized_tx_gain(size_t chan = 0) = 0;

    /*!
     * Get the TX gain range for the specified gain element.
     * For an empty name, calculate the overall gain range.
     * \param name the name of the gain element
     * \param chan the channel index 0 to N-1
     * \return a gain range object
     */
    virtual gain_range_t get_tx_gain_range(const std::string &name, size_t chan = 0) = 0;

    //! A convenience wrapper for getting overall TX gain range
    gain_range_t get_tx_gain_range(size_t chan = 0){
        return this->get_tx_gain_range(ALL_GAINS, chan);
    }

    /*!
     * Get the names of the gain elements in the TX chain.
     * Gain elements are ordered from antenna to FPGA.
     * \param chan the channel index 0 to N-1
     * \return a vector of gain element names
     */
    virtual std::vector<std::string> get_tx_gain_names(size_t chan = 0) = 0;

    /*!
     * Select the TX antenna on the frontend.
     * \param ant the antenna name
     * \param chan the channel index 0 to N-1
     */
    virtual void set_tx_antenna(const std::string &ant, size_t chan = 0) = 0;

    /*!
     * Get the selected TX antenna on the frontend.
     * \param chan the channel index 0 to N-1
     * \return the antenna name
     */
    virtual std::string get_tx_antenna(size_t chan = 0) = 0;

    /*!
     * Get a list of possible TX antennas on the frontend.
     * \param chan the channel index 0 to N-1
     * \return a vector of antenna names
     */
    virtual std::vector<std::string> get_tx_antennas(size_t chan = 0) = 0;

    /*!
     * Set the TX bandwidth on the frontend.
     * \param bandwidth the bandwidth in Hz
     * \param chan the channel index 0 to N-1
     */
    virtual void set_tx_bandwidth(double bandwidth, size_t chan = 0) = 0;

    /*!
     * Get the TX bandwidth on the frontend.
     * \param chan the channel index 0 to N-1
     * \return the bandwidth in Hz
     */
    virtual double get_tx_bandwidth(size_t chan = 0) = 0;

    /*!
     * Get the range of the possible TX bandwidth settings.
     * \param chan the channel index 0 to N-1
     * \return a range of bandwidths in Hz
     */
    virtual meta_range_t get_tx_bandwidth_range(size_t chan = 0) = 0;

    /*!
     * Get the dboard interface object for the TX frontend.
     * The dboard interface gives access to GPIOs, SPI, I2C, low-speed ADC and DAC.
     * Use at your own risk!
     * \param chan the channel index 0 to N-1
     * \return the dboard interface sptr
     */
    virtual dboard_iface::sptr get_tx_dboard_iface(size_t chan = 0) = 0;

    /*!
     * Get an TX frontend sensor value.
     * \param name the name of the sensor
     * \param chan the channel index 0 to N-1
     * \return a sensor value object
     */
    virtual sensor_value_t get_tx_sensor(const std::string &name, size_t chan = 0) = 0;

    /*!
     * Get a list of possible TX frontend sensor names.
     * \param chan the channel index 0 to N-1
     * \return a vector of sensor names
     */
    virtual std::vector<std::string> get_tx_sensor_names(size_t chan = 0) = 0;

    /*!
     * Set a constant TX DC offset value.
     * The value is complex to control both I and Q.
     * \param offset the dc offset (1.0 is full-scale)
     * \param chan the channel index 0 to N-1
     */
    virtual void set_tx_dc_offset(const std::complex<double> &offset, size_t chan = ALL_CHANS) = 0;

    /*!
     * Set the TX frontend IQ imbalance correction.
     * Use this to adjust the magnitude and phase of I and Q.
     *
     * \param correction the complex correction (1.0 is full-scale)
     * \param chan the channel index 0 to N-1
     */
    virtual void set_tx_iq_balance(const std::complex<double> &correction, size_t chan = ALL_CHANS) = 0;

    /*******************************************************************
     * GPIO methods
     ******************************************************************/

    /*!
     * Enumerate gpio banks on the specified device.
     * \param mboard the motherboard index 0 to M-1
     * \return a list of string for each bank name
     */
    virtual std::vector<std::string> get_gpio_banks(const size_t mboard) = 0;

    /*!
     * Set a GPIO attribute on a particular GPIO bank.
     * Possible attribute names:
     *  - CTRL - 1 for ATR mode 0 for GPIO mode
     *  - DDR - 1 for output 0 for input
     *  - OUT - GPIO output level (not ATR mode)
     *  - ATR_0X - ATR idle state
     *  - ATR_RX - ATR receive only state
     *  - ATR_TX - ATR transmit only state
     *  - ATR_XX - ATR full duplex state
     * \param bank the name of a GPIO bank
     * \param attr the name of a GPIO attribute
     * \param value the new value for this GPIO bank
     * \param mask the bit mask to effect which pins are changed
     * \param mboard the motherboard index 0 to M-1
     */
    virtual void set_gpio_attr(const std::string &bank, const std::string &attr, const uint32_t value, const uint32_t mask = 0xffffffff, const size_t mboard = 0) = 0;

    /*!
     * Set a GPIO attribute on a particular GPIO bank.
     * Possible attribute names:
     *  - SRC  - "PS" for handling by processing system
     *         - "RADIO_N/M" for handling by radio block with N is in [0..Number of Radio]; M is in [0..Number of port per Radio]
     *  - CTRL - "ATR"  for ATR mode
     *         - "GPIO" for GPIO mode
     *  - DDR  - "OUT" for output
     *         - "IN"  for input
     *  - OUT -  a string of numbers representing GPIO output level (not ATR mode)
     *        - "HIGH"or "LOW" as GPIO output level that apply for each bit mask that is 1
     *  - ATR_0X - a string of numbers representing a value of the ATR idle state register
     *           - "HIGH" or "LOW" as a value set on each bit on of the ATR idle state register
     *  - ATR_RX - a string of numbers representing a value of a ATR receive only state register
     *           - "HIGH" or "LOW" as a value set on each bit on of the ATR receive only state register
     *  - ATR_TX - a string of numbers representing a value of the ATR transmit only state register
     *           - "HIGH" or "LOW" as a value set on each bit on of the ATR transmit only state register
     *  - ATR_XX - a string of numbers representing a value of the ATR full duplex state register
     *           - "HIGH" or "LOW" as a value set on each bit on of the ATR full duplex state register
     * \param bank the name of a GPIO bank
     * \param attr the name of a GPIO attribute
     * \param value the new value for this GPIO bank
     * \param mask the bit mask to effect which pins are changed
     * \param mboard the motherboard index 0 to M-1
     */
    virtual void set_gpio_attr(const std::string &bank, const std::string &attr, const std::string &value, const uint32_t mask = 0xffffffff, const size_t mboard = 0) = 0;

    /*!
     * Get a GPIO attribute on a particular GPIO bank.
     * Possible attribute names:
     *  - CTRL - 1 for ATR mode 0 for GPIO mode
     *  - DDR - 1 for output 0 for input
     *  - OUT - GPIO output level (not ATR mode)
     *  - ATR_0X - ATR idle state
     *  - ATR_RX - ATR receive only state
     *  - ATR_TX - ATR transmit only state
     *  - ATR_XX - ATR full duplex state
     *  - READBACK - readback input GPIOs
     * \param bank the name of a GPIO bank
     * \param attr the name of a GPIO attribute
     * \param mboard the motherboard index 0 to M-1
     * \return the value set for this attribute
     */
    virtual uint32_t get_gpio_attr(const std::string &bank, const std::string &attr, const size_t mboard = 0) = 0;

    /*!
     * Get a GPIO attribute on a particular GPIO bank.
     * Possible attribute names:
     *  - SRC  - "PS" for handling by processing system
     *         - "RADIO_N/M" for handling by radio block with N is in [0..Number of Radio]; M is in [0..Number of port per Radio]
     *  - CTRL - "ATR"  for ATR mode
     *         - "GPIO" for GPIO mode
     *  - DDR  - "OUT" for output
     *         - "IN"  for input
     *  - OUT -  a string of numbers representing GPIO output level (not ATR mode)
     *        - "HIGH"or "LOW" as GPIO output level that apply for each bit mask that is 1
     *  - ATR_0X - a string of numbers representing a value of the ATR idle state register
     *           - "HIGH" or "LOW" as a value set on each bit on of the ATR idle state register
     *  - ATR_RX - a string of numbers representing a value of a ATR receive only state register
     *           - "HIGH" or "LOW" as a value set on each bit on of the ATR receive only state register
     *  - ATR_TX - a string of numbers representing a value of the ATR transmit only state register
     *           - "HIGH" or "LOW" as a value set on each bit on of the ATR transmit only state register
     *  - ATR_XX - a string of numbers representing a value of the ATR full duplex state register
     *           - "HIGH" or "LOW" as a value set on each bit on of the ATR full duplex state register
     *  - READBACK - readback input GPIOs
     * \param bank the name of a GPIO bank
     * \param attr the name of a GPIO attribute
     * \param mboard the motherboard index 0 to M-1
     * \return the value set for this attribute in vector of strings
     */
    virtual std::vector<std::string> get_gpio_string_attr(const std::string &bank, const std::string &attr, const size_t mboard = 0) = 0;

    /*******************************************************************
     * Register IO methods
     ******************************************************************/
    struct register_info_t {
        size_t bitwidth;
        bool readable;
        bool writable;
    };

    /*!
     * Enumerate the full paths of all low-level USRP registers accessible to read/write
     * \param mboard the motherboard index 0 to M-1
     * \return a vector of register paths
     */
    virtual std::vector<std::string> enumerate_registers(const size_t mboard = 0) = 0;

    /*!
     * Get more information about a low-level device register
     * \param path the full path to the register
     * \param mboard the motherboard index 0 to M-1
     * \return the info struct which contains the bitwidth and read-write access information
     */
    virtual register_info_t get_register_info(const std::string &path, const size_t mboard = 0) = 0;

    /*!
     * Write a low-level register field for a register in the USRP hardware
     * \param path the full path to the register
     * \param field the identifier of bitfield to be written (all other bits remain unchanged)
     * \param value the value to write to the register field
     * \param mboard the motherboard index 0 to M-1
     */
    virtual void write_register(const std::string &path, const uint32_t field, const uint64_t value, const size_t mboard = 0) = 0;

    /*!
     * Read a low-level register field from a register in the USRP hardware
     * \param path the full path to the register
     * \param field the identifier of bitfield to be read
     * \param mboard the motherboard index 0 to M-1
     * \return the value of the register field
     */
    virtual uint64_t read_register(const std::string &path, const uint32_t field, const size_t mboard = 0) = 0;

    /*******************************************************************
     * Filter API methods
     ******************************************************************/

    /*!
     * Enumerate the available filters in the signal path.
     * \param search_mask
     * \parblock
     * Select only certain filter names by specifying this search mask.
     *
     * E.g. if search mask is set to "rx_frontends/A" only filter names including that string will be returned.
     * \endparblock
     * \return a vector of strings representing the selected filter names.
     */
    virtual std::vector<std::string> get_filter_names(const std::string &search_mask = "") = 0;

    /*!
     * Return the filter object for the given name.
     * \param path the name of the filter as returned from get_filter_names().
     * \return a filter_info_base::sptr.
     */
    virtual filter_info_base::sptr get_filter(const std::string &path) = 0;

    /*!
     * Write back a filter obtained by get_filter() to the signal path.
     * This filter can be a modified version of the originally returned one.
     * The information about Rx or Tx is contained in the path parameter.
     * \param path the name of the filter as returned from get_filter_names().
     * \param filter the filter_info_base::sptr of the filter object to be written
     */
    virtual void set_filter(const std::string &path, filter_info_base::sptr filter) = 0;

};

}}

#endif /* INCLUDED_UHD_USRP_MULTI_USRP_HPP */<|MERGE_RESOLUTION|>--- conflicted
+++ resolved
@@ -138,11 +138,7 @@
      * \return The uhd::device3 object for this USRP.
      * \throws uhd::type_error if this device is not actually a generation-3 device.
      */
-<<<<<<< HEAD
-    virtual device3::sptr get_device3(void) = 0;
-=======
     virtual boost::shared_ptr<uhd::device3> get_device3(void) = 0;
->>>>>>> e7511ac0
 
     //! Convenience method to get a RX streamer. See also uhd::device::get_rx_stream().
     virtual rx_streamer::sptr get_rx_stream(const stream_args_t &args) = 0;
