--- conflicted
+++ resolved
@@ -62,13 +62,9 @@
 static std::string E300_SERVER_I2C_PORT    = "21761";
 static std::string E300_SERVER_SENSOR_PORT = "21762";
 
-<<<<<<< HEAD
-static const size_t E300_RX_FC_REQUEST_FREQ = 8;
-=======
 static const double E300_RX_SW_BUFF_FULLNESS = 0.9;        //Buffer should be half full
 static const size_t E300_RX_FC_REQUEST_FREQ = 32; // per flow ctrl window
 static const size_t E300_TX_FC_RESPONSE_FREQ = 8; // per flow ctrl window
->>>>>>> c646177e
 
 // crossbar settings
 static const boost::uint8_t E300_RADIO_DEST_PREFIX_TX   = 0;
