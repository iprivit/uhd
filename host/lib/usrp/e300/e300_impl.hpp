--- conflicted
+++ resolved
@@ -78,20 +78,12 @@
 static const uint8_t E300_RADIO_DEST_PREFIX_CTRL = 1;
 static const uint8_t E300_RADIO_DEST_PREFIX_RX   = 2;
 
-<<<<<<< HEAD
-static const boost::uint8_t E300_XB_DST_AXI = 0;
-static const boost::uint8_t E300_XB_DST_RADIO  = 1;
-static const boost::uint8_t E300_XB_DST_R1  = 2;
+static const uint8_t E300_XB_DST_AXI = 0;
+static const uint8_t E300_XB_DST_RADIO  = 1;
+static const uint8_t E300_XB_DST_R1  = 2;
 // RFNoC blocks are connected to the first port
 // after the last radio (there might be less than 2
 // radios).
-=======
-static const uint8_t E300_XB_DST_AXI = 0;
-static const uint8_t E300_XB_DST_R0  = 1;
-static const uint8_t E300_XB_DST_R1  = 2;
-static const uint8_t E300_XB_DST_CE0 = 3;
-static const uint8_t E300_XB_DST_CE1 = 4;
->>>>>>> dc951f51
 
 static const uint8_t E300_DEVICE_THERE = 2;
 static const uint8_t E300_DEVICE_HERE  = 0;
@@ -124,7 +116,6 @@
     virtual ~e300_impl(void);
 
 private: // types
-<<<<<<< HEAD
     enum compat_t {FPGA_MAJOR, FPGA_MINOR};
 
 protected: // methods
@@ -143,86 +134,6 @@
      * Transport related
      ***********************************************************************/
     uhd::device_addr_t get_rx_hints(size_t);
-=======
-    // sid convenience struct
-    struct sid_config_t
-    {
-        uint8_t router_addr_there;
-        uint8_t dst_prefix; //2bits
-        uint8_t router_dst_there;
-        uint8_t router_dst_here;
-    };
-
-    // perifs in the radio core
-    struct radio_perifs_t
-    {
-        radio_ctrl_core_3000::sptr ctrl;
-        gpio_atr::gpio_atr_3000::sptr atr;
-        time_core_3000::sptr time64;
-        rx_vita_core_3000::sptr framer;
-        rx_dsp_core_3000::sptr ddc;
-        tx_vita_core_3000::sptr deframer;
-        tx_dsp_core_3000::sptr duc;
-        rx_frontend_core_200::sptr rx_fe;
-        tx_frontend_core_200::sptr tx_fe;
-
-        boost::weak_ptr<uhd::rx_streamer> rx_streamer;
-        boost::weak_ptr<uhd::tx_streamer> tx_streamer;
-
-        bool ant_rx2;
-    };
-
-    //frontend cache so we can update gpios
-    struct fe_control_settings_t
-    {
-        fe_control_settings_t(void)
-        {
-            rx_freq = 1e9;
-            tx_freq = 1e9;
-        }
-        double rx_freq;
-        double tx_freq;
-    };
-
-    // convenience struct
-    struct both_xports_t
-    {
-        uhd::transport::zero_copy_if::sptr recv;
-        uhd::transport::zero_copy_if::sptr send;
-    };
-
-    enum xport_t {AXI, ETH};
-
-    enum compat_t {FPGA_MAJOR, FPGA_MINOR};
-
-    struct gpio_t
-    {
-        gpio_t() : pps_sel(global_regs::PPS_INT),
-            mimo(0), codec_arst(0), tx_bandsels(0),
-            rx_bandsel_a(0), rx_bandsel_b(0), rx_bandsel_c(0)
-        {}
-
-        uint32_t pps_sel;
-        uint32_t mimo;
-        uint32_t codec_arst;
-
-        uint32_t tx_bandsels;
-        uint32_t rx_bandsel_a;
-        uint32_t rx_bandsel_b;
-        uint32_t rx_bandsel_c;
-
-        uint32_t time_sync;
-
-        static const size_t PPS_SEL     = 0;
-        static const size_t MIMO        = 2;
-        static const size_t CODEC_ARST  = 3;
-        static const size_t TX_BANDSEL  = 4;
-        static const size_t RX_BANDSELA = 7;
-        static const size_t RX_BANDSELB = 13;
-        static const size_t RX_BANDSELC = 17;
-        static const size_t TIME_SYNC   = 21;
-    };
->>>>>>> dc951f51
 
 private: // methods
     /************************************************************************
@@ -233,7 +144,6 @@
     uint32_t _get_version(compat_t which);
     std::string _get_version_hash(void);
 
-<<<<<<< HEAD
     /************************************************************************
      * Transport related
      ***********************************************************************/
@@ -259,43 +169,6 @@
         const xport_type_t type,
         const uhd::device_addr_t &args
     );
-=======
-    void _setup_radio(const size_t which_radio);
-
-    uint32_t _allocate_sid(const sid_config_t &config);
-
-    void _setup_dest_mapping(
-        const uint32_t sid,
-        const size_t which_stream);
-
-    size_t _get_axi_dma_channel(
-        uint8_t destination,
-        uint8_t prefix);
-
-    uint16_t _get_udp_port(
-        uint8_t destination,
-        uint8_t prefix);
-
-    both_xports_t _make_transport(
-        const uint8_t &destination,
-        const uint8_t &prefix,
-        const uhd::transport::zero_copy_xport_params &params,
-        uint32_t &sid);
-
-    double _get_tick_rate(void){return _tick_rate;}
-    double _set_tick_rate(const double rate);
-
-    void _update_gpio_state(void);
-    void _update_enables(void);
-    void _reset_codec_mmcm(void);
-    void _update_bandsel(const std::string& which, double freq);
-
-    void _check_tick_rate_with_current_streamers(const double rate);
-    void _enforce_tick_rate_limits(
-        const size_t change,
-        const double tick_rate,
-        const std::string &direction);
->>>>>>> dc951f51
 
     uhd::endianness_t get_transport_endianness(size_t) {
         return uhd::ENDIANNESS_LITTLE;
