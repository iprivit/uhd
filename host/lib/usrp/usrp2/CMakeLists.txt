#
# Copyright 2010 Ettus Research LLC
#
# This program is free software: you can redistribute it and/or modify
# it under the terms of the GNU General Public License as published by
# the Free Software Foundation, either version 3 of the License, or
# (at your option) any later version.
#
# This program is distributed in the hope that it will be useful,
# but WITHOUT ANY WARRANTY; without even the implied warranty of
# MERCHANTABILITY or FITNESS FOR A PARTICULAR PURPOSE.  See the
# GNU General Public License for more details.
#
# You should have received a copy of the GNU General Public License
# along with this program.  If not, see <http://www.gnu.org/licenses/>.
#

########################################################################
# This file included, use CMake directory variables
########################################################################

########################################################################
# Conditionally configure the USRP2 support
########################################################################
LIBUHD_REGISTER_COMPONENT("USRP2" ENABLE_USRP2 ON "ENABLE_LIBUHD" OFF)

IF(ENABLE_USRP2)
    LIBUHD_APPEND_SOURCES(
<<<<<<< HEAD
        ${CMAKE_SOURCE_DIR}/lib/usrp/usrp2/clock_ctrl.cpp
        ${CMAKE_SOURCE_DIR}/lib/usrp/usrp2/clock_ctrl.hpp
        ${CMAKE_SOURCE_DIR}/lib/usrp/usrp2/codec_ctrl.cpp
        ${CMAKE_SOURCE_DIR}/lib/usrp/usrp2/codec_ctrl.hpp
        ${CMAKE_SOURCE_DIR}/lib/usrp/usrp2/codec_impl.cpp
        ${CMAKE_SOURCE_DIR}/lib/usrp/usrp2/dboard_impl.cpp
        ${CMAKE_SOURCE_DIR}/lib/usrp/usrp2/dboard_iface.cpp
        ${CMAKE_SOURCE_DIR}/lib/usrp/usrp2/dsp_impl.cpp
        ${CMAKE_SOURCE_DIR}/lib/usrp/usrp2/gps_ctrl.hpp
        ${CMAKE_SOURCE_DIR}/lib/usrp/usrp2/gps_ctrl.cpp
        ${CMAKE_SOURCE_DIR}/lib/usrp/usrp2/io_impl.cpp
        ${CMAKE_SOURCE_DIR}/lib/usrp/usrp2/mboard_impl.cpp
        ${CMAKE_SOURCE_DIR}/lib/usrp/usrp2/usrp2_iface.cpp
        ${CMAKE_SOURCE_DIR}/lib/usrp/usrp2/usrp2_iface.hpp
        ${CMAKE_SOURCE_DIR}/lib/usrp/usrp2/usrp2_impl.cpp
        ${CMAKE_SOURCE_DIR}/lib/usrp/usrp2/usrp2_impl.hpp
        ${CMAKE_SOURCE_DIR}/lib/usrp/usrp2/usrp2_regs.hpp
        ${CMAKE_SOURCE_DIR}/lib/usrp/usrp2/usrp2_regs.cpp
=======
        ${CMAKE_CURRENT_SOURCE_DIR}/clock_ctrl.cpp
        ${CMAKE_CURRENT_SOURCE_DIR}/clock_ctrl.hpp
        ${CMAKE_CURRENT_SOURCE_DIR}/codec_ctrl.cpp
        ${CMAKE_CURRENT_SOURCE_DIR}/codec_ctrl.hpp
        ${CMAKE_CURRENT_SOURCE_DIR}/codec_impl.cpp
        ${CMAKE_CURRENT_SOURCE_DIR}/dboard_impl.cpp
        ${CMAKE_CURRENT_SOURCE_DIR}/dboard_iface.cpp
        ${CMAKE_CURRENT_SOURCE_DIR}/dsp_impl.cpp
        ${CMAKE_CURRENT_SOURCE_DIR}/gps_ctrl.hpp
        ${CMAKE_CURRENT_SOURCE_DIR}/gps_ctrl.cpp
        ${CMAKE_CURRENT_SOURCE_DIR}/io_impl.cpp
        ${CMAKE_CURRENT_SOURCE_DIR}/mboard_impl.cpp
        ${CMAKE_CURRENT_SOURCE_DIR}/serdes_ctrl.cpp
        ${CMAKE_CURRENT_SOURCE_DIR}/serdes_ctrl.hpp
        ${CMAKE_CURRENT_SOURCE_DIR}/usrp2_iface.cpp
        ${CMAKE_CURRENT_SOURCE_DIR}/usrp2_iface.hpp
        ${CMAKE_CURRENT_SOURCE_DIR}/usrp2_impl.cpp
        ${CMAKE_CURRENT_SOURCE_DIR}/usrp2_impl.hpp
        ${CMAKE_CURRENT_SOURCE_DIR}/usrp2_regs.hpp
        ${CMAKE_CURRENT_SOURCE_DIR}/usrp2_regs.cpp
>>>>>>> 8f931219
    )
ENDIF(ENABLE_USRP2)<|MERGE_RESOLUTION|>--- conflicted
+++ resolved
@@ -26,26 +26,6 @@
 
 IF(ENABLE_USRP2)
     LIBUHD_APPEND_SOURCES(
-<<<<<<< HEAD
-        ${CMAKE_SOURCE_DIR}/lib/usrp/usrp2/clock_ctrl.cpp
-        ${CMAKE_SOURCE_DIR}/lib/usrp/usrp2/clock_ctrl.hpp
-        ${CMAKE_SOURCE_DIR}/lib/usrp/usrp2/codec_ctrl.cpp
-        ${CMAKE_SOURCE_DIR}/lib/usrp/usrp2/codec_ctrl.hpp
-        ${CMAKE_SOURCE_DIR}/lib/usrp/usrp2/codec_impl.cpp
-        ${CMAKE_SOURCE_DIR}/lib/usrp/usrp2/dboard_impl.cpp
-        ${CMAKE_SOURCE_DIR}/lib/usrp/usrp2/dboard_iface.cpp
-        ${CMAKE_SOURCE_DIR}/lib/usrp/usrp2/dsp_impl.cpp
-        ${CMAKE_SOURCE_DIR}/lib/usrp/usrp2/gps_ctrl.hpp
-        ${CMAKE_SOURCE_DIR}/lib/usrp/usrp2/gps_ctrl.cpp
-        ${CMAKE_SOURCE_DIR}/lib/usrp/usrp2/io_impl.cpp
-        ${CMAKE_SOURCE_DIR}/lib/usrp/usrp2/mboard_impl.cpp
-        ${CMAKE_SOURCE_DIR}/lib/usrp/usrp2/usrp2_iface.cpp
-        ${CMAKE_SOURCE_DIR}/lib/usrp/usrp2/usrp2_iface.hpp
-        ${CMAKE_SOURCE_DIR}/lib/usrp/usrp2/usrp2_impl.cpp
-        ${CMAKE_SOURCE_DIR}/lib/usrp/usrp2/usrp2_impl.hpp
-        ${CMAKE_SOURCE_DIR}/lib/usrp/usrp2/usrp2_regs.hpp
-        ${CMAKE_SOURCE_DIR}/lib/usrp/usrp2/usrp2_regs.cpp
-=======
         ${CMAKE_CURRENT_SOURCE_DIR}/clock_ctrl.cpp
         ${CMAKE_CURRENT_SOURCE_DIR}/clock_ctrl.hpp
         ${CMAKE_CURRENT_SOURCE_DIR}/codec_ctrl.cpp
@@ -58,14 +38,11 @@
         ${CMAKE_CURRENT_SOURCE_DIR}/gps_ctrl.cpp
         ${CMAKE_CURRENT_SOURCE_DIR}/io_impl.cpp
         ${CMAKE_CURRENT_SOURCE_DIR}/mboard_impl.cpp
-        ${CMAKE_CURRENT_SOURCE_DIR}/serdes_ctrl.cpp
-        ${CMAKE_CURRENT_SOURCE_DIR}/serdes_ctrl.hpp
         ${CMAKE_CURRENT_SOURCE_DIR}/usrp2_iface.cpp
         ${CMAKE_CURRENT_SOURCE_DIR}/usrp2_iface.hpp
         ${CMAKE_CURRENT_SOURCE_DIR}/usrp2_impl.cpp
         ${CMAKE_CURRENT_SOURCE_DIR}/usrp2_impl.hpp
         ${CMAKE_CURRENT_SOURCE_DIR}/usrp2_regs.hpp
         ${CMAKE_CURRENT_SOURCE_DIR}/usrp2_regs.cpp
->>>>>>> 8f931219
     )
 ENDIF(ENABLE_USRP2)