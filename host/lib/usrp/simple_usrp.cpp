//
// Copyright 2010 Ettus Research LLC
//
// This program is free software: you can redistribute it and/or modify
// it under the terms of the GNU General Public License as published by
// the Free Software Foundation, either version 3 of the License, or
// (at your option) any later version.
//
// This program is distributed in the hope that it will be useful,
// but WITHOUT ANY WARRANTY; without even the implied warranty of
// MERCHANTABILITY or FITNESS FOR A PARTICULAR PURPOSE.  See the
// GNU General Public License for more details.
//
// You should have received a copy of the GNU General Public License
// along with this program.  If not, see <http://www.gnu.org/licenses/>.
//

#include <uhd/usrp/simple_usrp.hpp>
#include <uhd/usrp/tune_helper.hpp>
#include <uhd/utils/assert.hpp>
#include <uhd/utils/gain_group.hpp>
#include <uhd/usrp/subdev_props.hpp>
#include <uhd/usrp/mboard_props.hpp>
#include <uhd/usrp/device_props.hpp>
#include <uhd/usrp/dboard_props.hpp>
#include <uhd/usrp/dsp_props.hpp>
#include <boost/foreach.hpp>
#include <boost/format.hpp>
#include <stdexcept>
#include <iostream>

using namespace uhd;
using namespace uhd::usrp;

static inline freq_range_t add_dsp_shift(const freq_range_t &range, wax::obj dsp){
    double codec_rate = dsp[DSP_PROP_CODEC_RATE].as<double>();
    return freq_range_t(range.min - codec_rate/2.0, range.max + codec_rate/2.0);
}

/***********************************************************************
 * Simple USRP Implementation
 **********************************************************************/
class simple_usrp_impl : public simple_usrp{
public:
    simple_usrp_impl(const device_addr_t &addr){
        _dev = device::make(addr);
    }

    ~simple_usrp_impl(void){
        /* NOP */
    }

    device::sptr get_device(void){
        return _dev;
    }

    std::string get_pp_string(void){
        return str(boost::format(
            "Simple USRP:\n"
            "  Device: %s\n"
            "  Mboard: %s\n"
            "  RX DSP: %s\n"
            "  RX Dboard: %s\n"
            "  RX Subdev: %s\n"
            "  TX DSP: %s\n"
            "  TX Dboard: %s\n"
            "  TX Subdev: %s\n"
        )
            % (*_dev)[DEVICE_PROP_NAME].as<std::string>()
            % _mboard()[MBOARD_PROP_NAME].as<std::string>()
            % _rx_dsp()[DSP_PROP_NAME].as<std::string>()
            % _rx_dboard()[DBOARD_PROP_NAME].as<std::string>()
            % _rx_subdev()[SUBDEV_PROP_NAME].as<std::string>()
            % _tx_dsp()[DSP_PROP_NAME].as<std::string>()
            % _tx_dboard()[DBOARD_PROP_NAME].as<std::string>()
            % _tx_subdev()[SUBDEV_PROP_NAME].as<std::string>()
        );
    }

    /*******************************************************************
     * Misc
     ******************************************************************/
    time_spec_t get_time_now(void){
        return _mboard()[MBOARD_PROP_TIME_NOW].as<time_spec_t>();
    }

    void set_time_now(const time_spec_t &time_spec){
        _mboard()[MBOARD_PROP_TIME_NOW] = time_spec;
    }

    void set_time_next_pps(const time_spec_t &time_spec){
        _mboard()[MBOARD_PROP_TIME_NEXT_PPS] = time_spec;
    }

    void issue_stream_cmd(const stream_cmd_t &stream_cmd){
        _mboard()[MBOARD_PROP_STREAM_CMD] = stream_cmd;
    }

    void set_clock_config(const clock_config_t &clock_config){
        _mboard()[MBOARD_PROP_CLOCK_CONFIG] = clock_config;
    }

    /*******************************************************************
     * RX methods
     ******************************************************************/
    void set_rx_subdev_spec(const subdev_spec_t &spec){
        _mboard()[MBOARD_PROP_RX_SUBDEV_SPEC] = spec;
        std::cout << "RX " << _mboard()[MBOARD_PROP_RX_SUBDEV_SPEC].as<subdev_spec_t>().to_pp_string() << std::endl;
    }

    subdev_spec_t get_rx_subdev_spec(void){
        return _mboard()[MBOARD_PROP_RX_SUBDEV_SPEC].as<subdev_spec_t>();
    }

    void set_rx_rate(double rate){
        _rx_dsp()[DSP_PROP_HOST_RATE] = rate;
    }

    double get_rx_rate(void){
        return _rx_dsp()[DSP_PROP_HOST_RATE].as<double>();
    }

    tune_result_t set_rx_freq(double target_freq){
        return tune_rx_subdev_and_dsp(_rx_subdev(), _rx_dsp(), target_freq);
    }

    tune_result_t set_rx_freq(double target_freq, double lo_off){
        return tune_rx_subdev_and_dsp(_rx_subdev(), _rx_dsp(), target_freq, lo_off);
    }

    double get_rx_freq(void){
        return derive_freq_from_rx_subdev_and_dsp(_rx_subdev(), _rx_dsp());
    }

    freq_range_t get_rx_freq_range(void){
        return add_dsp_shift(_rx_subdev()[SUBDEV_PROP_FREQ_RANGE].as<freq_range_t>(), _rx_dsp());
    }

    void set_rx_gain(float gain){
        return _rx_gain_group()->set_value(gain);
    }

    float get_rx_gain(void){
        return _rx_gain_group()->get_value();
    }

    gain_range_t get_rx_gain_range(void){
        return _rx_gain_group()->get_range();
    }

    void set_rx_antenna(const std::string &ant){
        _rx_subdev()[SUBDEV_PROP_ANTENNA] = ant;
    }

    std::string get_rx_antenna(void){
        return _rx_subdev()[SUBDEV_PROP_ANTENNA].as<std::string>();
    }

    std::vector<std::string> get_rx_antennas(void){
        return _rx_subdev()[SUBDEV_PROP_ANTENNA_NAMES].as<prop_names_t>();
    }

    bool get_rx_lo_locked(void){
        return _rx_subdev()[SUBDEV_PROP_LO_LOCKED].as<bool>();
    }

    float read_rssi(void){
        return _rx_subdev()[SUBDEV_PROP_RSSI].as<float>();
    }

    dboard_iface::sptr get_rx_dboard_iface(void){
        return _rx_dboard()[DBOARD_PROP_DBOARD_IFACE].as<dboard_iface::sptr>();
    }

    /*******************************************************************
     * TX methods
     ******************************************************************/
    void set_tx_subdev_spec(const subdev_spec_t &spec){
        _mboard()[MBOARD_PROP_TX_SUBDEV_SPEC] = spec;
        std::cout << "TX " << _mboard()[MBOARD_PROP_TX_SUBDEV_SPEC].as<subdev_spec_t>().to_pp_string() << std::endl;
    }

    subdev_spec_t get_tx_subdev_spec(void){
        return _mboard()[MBOARD_PROP_TX_SUBDEV_SPEC].as<subdev_spec_t>();
    }

    void set_tx_rate(double rate){
        _tx_dsp()[DSP_PROP_HOST_RATE] = rate;
    }

    double get_tx_rate(void){
        return _tx_dsp()[DSP_PROP_HOST_RATE].as<double>();
    }

    tune_result_t set_tx_freq(double target_freq){
        return tune_tx_subdev_and_dsp(_tx_subdev(), _tx_dsp(), target_freq);
    }

    tune_result_t set_tx_freq(double target_freq, double lo_off){
        return tune_tx_subdev_and_dsp(_tx_subdev(), _tx_dsp(), target_freq, lo_off);
    }

    double get_tx_freq(void){
        return derive_freq_from_tx_subdev_and_dsp(_tx_subdev(), _tx_dsp());
    }

    freq_range_t get_tx_freq_range(void){
        return add_dsp_shift(_tx_subdev()[SUBDEV_PROP_FREQ_RANGE].as<freq_range_t>(), _tx_dsp());
    }

    void set_tx_gain(float gain){
        return _tx_gain_group()->set_value(gain);
    }

    float get_tx_gain(void){
        return _tx_gain_group()->get_value();
    }

    gain_range_t get_tx_gain_range(void){
        return _tx_gain_group()->get_range();
    }

    void set_tx_antenna(const std::string &ant){
        _tx_subdev()[SUBDEV_PROP_ANTENNA] = ant;
    }

    std::string get_tx_antenna(void){
        return _tx_subdev()[SUBDEV_PROP_ANTENNA].as<std::string>();
    }

    std::vector<std::string> get_tx_antennas(void){
        return _tx_subdev()[SUBDEV_PROP_ANTENNA_NAMES].as<prop_names_t>();
    }

    bool get_tx_lo_locked(void){
        return _tx_subdev()[SUBDEV_PROP_LO_LOCKED].as<bool>();
    }

<<<<<<< HEAD
    /*******************************************************************
     * Interface access methods
     ******************************************************************/

    wax::obj get_rx_dboard_iface(void) {
        return _rx_dboard();
    }

    wax::obj get_tx_dboard_iface(void) {
        return _tx_dboard();
=======
    dboard_iface::sptr get_tx_dboard_iface(void){
        return _tx_dboard()[DBOARD_PROP_DBOARD_IFACE].as<dboard_iface::sptr>();
>>>>>>> 48ad3b73
    }

private:
    device::sptr _dev;
    wax::obj _mboard(void){
        return (*_dev)[DEVICE_PROP_MBOARD];
    }
    wax::obj _rx_dsp(void){
        return _mboard()[MBOARD_PROP_RX_DSP];
    }
    wax::obj _tx_dsp(void){
        return _mboard()[MBOARD_PROP_TX_DSP];
    }
    wax::obj _rx_dboard(void){
        std::string db_name = _mboard()[MBOARD_PROP_RX_SUBDEV_SPEC].as<subdev_spec_t>().front().db_name;
        return _mboard()[named_prop_t(MBOARD_PROP_RX_DBOARD, db_name)];
    }
    wax::obj _tx_dboard(void){
        std::string db_name = _mboard()[MBOARD_PROP_TX_SUBDEV_SPEC].as<subdev_spec_t>().front().db_name;
        return _mboard()[named_prop_t(MBOARD_PROP_TX_DBOARD, db_name)];
    }
    wax::obj _rx_subdev(void){
        std::string sd_name = _mboard()[MBOARD_PROP_RX_SUBDEV_SPEC].as<subdev_spec_t>().front().sd_name;
        return _rx_dboard()[named_prop_t(DBOARD_PROP_SUBDEV, sd_name)];
    }
    wax::obj _tx_subdev(void){
        std::string sd_name = _mboard()[MBOARD_PROP_TX_SUBDEV_SPEC].as<subdev_spec_t>().front().sd_name;
        return _tx_dboard()[named_prop_t(DBOARD_PROP_SUBDEV, sd_name)];
    }
    gain_group::sptr _rx_gain_group(void){
        std::string sd_name = _mboard()[MBOARD_PROP_RX_SUBDEV_SPEC].as<subdev_spec_t>().front().sd_name;
        return _rx_dboard()[named_prop_t(DBOARD_PROP_GAIN_GROUP, sd_name)].as<gain_group::sptr>();
    }
    gain_group::sptr _tx_gain_group(void){
        std::string sd_name = _mboard()[MBOARD_PROP_TX_SUBDEV_SPEC].as<subdev_spec_t>().front().sd_name;
        return _tx_dboard()[named_prop_t(DBOARD_PROP_GAIN_GROUP, sd_name)].as<gain_group::sptr>();
    }
};

/***********************************************************************
 * The Make Function
 **********************************************************************/
simple_usrp::sptr simple_usrp::make(const device_addr_t &dev_addr){
    return sptr(new simple_usrp_impl(dev_addr));
}<|MERGE_RESOLUTION|>--- conflicted
+++ resolved
@@ -236,21 +236,8 @@
         return _tx_subdev()[SUBDEV_PROP_LO_LOCKED].as<bool>();
     }
 
-<<<<<<< HEAD
-    /*******************************************************************
-     * Interface access methods
-     ******************************************************************/
-
-    wax::obj get_rx_dboard_iface(void) {
-        return _rx_dboard();
-    }
-
-    wax::obj get_tx_dboard_iface(void) {
-        return _tx_dboard();
-=======
     dboard_iface::sptr get_tx_dboard_iface(void){
         return _tx_dboard()[DBOARD_PROP_DBOARD_IFACE].as<dboard_iface::sptr>();
->>>>>>> 48ad3b73
     }
 
 private:
