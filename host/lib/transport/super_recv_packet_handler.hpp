--- conflicted
+++ resolved
@@ -468,15 +468,11 @@
         const size_t expected_packet_count = _props[index].packet_count;
         _props[index].packet_count = (info.ifpi.packet_count + 1) & seq_mask;
         if (expected_packet_count != info.ifpi.packet_count){
-<<<<<<< HEAD
             UHD_MSG(status) << "expected: " << expected_packet_count << " got: " << info.ifpi.packet_count << std::endl;
-            if (_props[index].handle_flowctrl) {
-=======
             if (_props[index].handle_flowctrl) {
                 // Always update flow control in this case, because we don't
                 // know which packet was dropped and what state the upstream
                 // flow control is in.
->>>>>>> 8e1f759a
                 _props[index].handle_flowctrl(info.ifpi.packet_count);
             }
             return PACKET_SEQUENCE_ERROR;
