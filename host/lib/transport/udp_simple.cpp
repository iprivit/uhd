//
// Copyright 2010 Ettus Research LLC
//
// This program is free software: you can redistribute it and/or modify
// it under the terms of the GNU General Public License as published by
// the Free Software Foundation, either version 3 of the License, or
// (at your option) any later version.
//
// This program is distributed in the hope that it will be useful,
// but WITHOUT ANY WARRANTY; without even the implied warranty of
// MERCHANTABILITY or FITNESS FOR A PARTICULAR PURPOSE.  See the
// GNU General Public License for more details.
//
// You should have received a copy of the GNU General Public License
// along with this program.  If not, see <http://www.gnu.org/licenses/>.
//

#include <uhd/transport/udp_simple.hpp>
#include <boost/asio.hpp>
#include <boost/thread.hpp>
#include <boost/format.hpp>
#include <iostream>

using namespace uhd::transport;

/***********************************************************************
 * Helper Functions
 **********************************************************************/
/*!
 * Wait for available data or timeout.
 * \param socket the asio socket
 * \param timeout the timeout in seconds
 * \return false for timeout, true for data
 */
static bool wait_available(
    boost::asio::ip::udp::socket &socket, double timeout
){
<<<<<<< HEAD
=======
    #if defined(UHD_PLATFORM_LINUX) || defined(UHD_PLATFORM_WIN32)

>>>>>>> 89ae5f3f
    //setup timeval for timeout
    timeval tv;
    tv.tv_sec = 0;
    tv.tv_usec = long(timeout*1e6);

    //setup rset for timeout
    fd_set rset;
    FD_ZERO(&rset);
    FD_SET(socket.native(), &rset);

    return ::select(socket.native()+1, &rset, NULL, NULL, &tv) > 0;
<<<<<<< HEAD
=======

    #else /*defined(UHD_PLATFORM_LINUX) || defined(UHD_PLATFORM_WIN32)*/

    //FIXME: why does select fail on macintosh?
    for (size_t i = 0; i < size_t(timeout*1e3); i++){
        if (socket.available()) return true;
        boost::this_thread::sleep(boost::posix_time::milliseconds(1));
    }
    return false;

    #endif /*defined(UHD_PLATFORM_LINUX) || defined(UHD_PLATFORM_WIN32)*/
>>>>>>> 89ae5f3f
}

/***********************************************************************
 * UDP connected implementation class
 **********************************************************************/
class udp_connected_impl : public udp_simple{
public:
    //structors
    udp_connected_impl(const std::string &addr, const std::string &port);
    ~udp_connected_impl(void);

    //send/recv
    size_t send(const boost::asio::const_buffer &);
    size_t recv(const boost::asio::mutable_buffer &, double);

private:
    boost::asio::ip::udp::socket   *_socket;
    boost::asio::io_service        _io_service;
};

udp_connected_impl::udp_connected_impl(const std::string &addr, const std::string &port){
    //std::cout << boost::format("Creating udp transport for %s %s") % addr % port << std::endl;

    // resolve the address
    boost::asio::ip::udp::resolver resolver(_io_service);
    boost::asio::ip::udp::resolver::query query(boost::asio::ip::udp::v4(), addr, port);
    boost::asio::ip::udp::endpoint receiver_endpoint = *resolver.resolve(query);

    // Create, open, and connect the socket
    _socket = new boost::asio::ip::udp::socket(_io_service);
    _socket->open(boost::asio::ip::udp::v4());
    _socket->connect(receiver_endpoint);
}

udp_connected_impl::~udp_connected_impl(void){
    delete _socket;
}

size_t udp_connected_impl::send(const boost::asio::const_buffer &buff){
    return _socket->send(boost::asio::buffer(buff));
}

size_t udp_connected_impl::recv(const boost::asio::mutable_buffer &buff, double timeout){
    if (not wait_available(*_socket, timeout)) return 0;
    return _socket->receive(boost::asio::buffer(buff));
}

/***********************************************************************
 * UDP broadcast implementation class
 **********************************************************************/
class udp_broadcast_impl : public udp_simple{
public:
    //structors
    udp_broadcast_impl(const std::string &addr, const std::string &port);
    ~udp_broadcast_impl(void);

    //send/recv
    size_t send(const boost::asio::const_buffer &);
    size_t recv(const boost::asio::mutable_buffer &, double);

private:
    boost::asio::ip::udp::socket   *_socket;
    boost::asio::ip::udp::endpoint _receiver_endpoint;
    boost::asio::io_service        _io_service;
};

udp_broadcast_impl::udp_broadcast_impl(const std::string &addr, const std::string &port){
    //std::cout << boost::format("Creating udp transport for %s %s") % addr % port << std::endl;

    // resolve the address
    boost::asio::ip::udp::resolver resolver(_io_service);
    boost::asio::ip::udp::resolver::query query(boost::asio::ip::udp::v4(), addr, port);
    _receiver_endpoint = *resolver.resolve(query);

    // Create and open the socket
    _socket = new boost::asio::ip::udp::socket(_io_service);
    _socket->open(boost::asio::ip::udp::v4());

    // Allow broadcasting
    boost::asio::socket_base::broadcast option(true);
    _socket->set_option(option);

}

udp_broadcast_impl::~udp_broadcast_impl(void){
    delete _socket;
}

size_t udp_broadcast_impl::send(const boost::asio::const_buffer &buff){
    return _socket->send_to(boost::asio::buffer(buff), _receiver_endpoint);
}

size_t udp_broadcast_impl::recv(const boost::asio::mutable_buffer &buff, double timeout){
    if (not wait_available(*_socket, timeout)) return 0;
    boost::asio::ip::udp::endpoint sender_endpoint;
    return _socket->receive_from(boost::asio::buffer(buff), sender_endpoint);
}

/***********************************************************************
 * UDP public make functions
 **********************************************************************/
udp_simple::sptr udp_simple::make_connected(
    const std::string &addr, const std::string &port
){
    return sptr(new udp_connected_impl(addr, port));
}

udp_simple::sptr udp_simple::make_broadcast(
    const std::string &addr, const std::string &port
){
    return sptr(new udp_broadcast_impl(addr, port));
}<|MERGE_RESOLUTION|>--- conflicted
+++ resolved
@@ -35,11 +35,8 @@
 static bool wait_available(
     boost::asio::ip::udp::socket &socket, double timeout
 ){
-<<<<<<< HEAD
-=======
     #if defined(UHD_PLATFORM_LINUX) || defined(UHD_PLATFORM_WIN32)
 
->>>>>>> 89ae5f3f
     //setup timeval for timeout
     timeval tv;
     tv.tv_sec = 0;
@@ -51,8 +48,6 @@
     FD_SET(socket.native(), &rset);
 
     return ::select(socket.native()+1, &rset, NULL, NULL, &tv) > 0;
-<<<<<<< HEAD
-=======
 
     #else /*defined(UHD_PLATFORM_LINUX) || defined(UHD_PLATFORM_WIN32)*/
 
@@ -64,7 +59,6 @@
     return false;
 
     #endif /*defined(UHD_PLATFORM_LINUX) || defined(UHD_PLATFORM_WIN32)*/
->>>>>>> 89ae5f3f
 }
 
 /***********************************************************************
